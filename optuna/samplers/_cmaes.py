import copy
import math
import pickle
from typing import Any
from typing import Dict
from typing import List
from typing import Optional
from typing import Tuple
from typing import Union
import warnings

from cmaes import CMA
from cmaes import SepCMA
import numpy as np

import optuna
from optuna import logging
from optuna._study_direction import StudyDirection
from optuna.distributions import BaseDistribution
from optuna.exceptions import ExperimentalWarning
from optuna.samplers import BaseSampler
from optuna.trial import FrozenTrial
from optuna.trial import TrialState


_logger = logging.get_logger(__name__)

_EPS = 1e-10
# The value of system_attrs must be less than 2046 characters on RDBStorage.
_SYSTEM_ATTR_MAX_LENGTH = 2045


CmaClass = Union[CMA, SepCMA]


class CmaEsSampler(BaseSampler):
    """A Sampler using CMA-ES algorithm.

    Example:

        Optimize a simple quadratic function by using :class:`~optuna.samplers.CmaEsSampler`.

        .. testcode::

            import optuna


            def objective(trial):
                x = trial.suggest_uniform("x", -1, 1)
                y = trial.suggest_int("y", -1, 1)
                return x ** 2 + y


            sampler = optuna.samplers.CmaEsSampler()
            study = optuna.create_study(sampler=sampler)
            study.optimize(objective, n_trials=20)

    Please note that this sampler does not support CategoricalDistribution.
    If your search space contains categorical parameters, I recommend you
    to use :class:`~optuna.samplers.TPESampler` instead.
    Furthermore, there is room for performance improvements in parallel
    optimization settings. This sampler cannot use some trials for updating
    the parameters of multivariate normal distribution.

    For further information about CMA-ES algorithm and its restarting strategy
    algorithm, please refer to the following papers:

    - `N. Hansen, The CMA Evolution Strategy: A Tutorial. arXiv:1604.00772, 2016.
      <https://arxiv.org/abs/1604.00772>`_
    - `A. Auger and N. Hansen. A restart CMA evolution strategy with increasing population
      size. In Proceedings of the IEEE Congress on Evolutionary Computation (CEC 2005),
      pages 1769–1776. IEEE Press, 2005.
      <http://www.cmap.polytechnique.fr/~nikolaus.hansen/cec2005ipopcmaes.pdf>`_
    - `Raymond Ros, Nikolaus Hansen. A Simple Modification in CMA-ES Achieving Linear
      Time and Space Complexity. Raport instytutowy, INRIA, 2008.
      <https://hal.inria.fr/inria-00287367/document>`_

    .. seealso::
        You can also use :class:`optuna.integration.PyCmaSampler` which is a sampler using cma
        library as the backend.

    Args:

        x0:
            A dictionary of an initial parameter values for CMA-ES. By default, the mean of ``low``
            and ``high`` for each distribution is used. Note that ``x0`` is sampled uniformly
            within the search space domain for each restart if you specify ``restart_strategy``
            argument.

        sigma0:
            Initial standard deviation of CMA-ES. By default, ``sigma0`` is set to
            ``min_range / 6``, where ``min_range`` denotes the minimum range of the distributions
            in the search space.

        seed:
            A random seed for CMA-ES.

        n_startup_trials:
            The independent sampling is used instead of the CMA-ES algorithm until the given number
            of trials finish in the same study.

        independent_sampler:
            A :class:`~optuna.samplers.BaseSampler` instance that is used for independent
            sampling. The parameters not contained in the relative search space are sampled
            by this sampler.
            The search space for :class:`~optuna.samplers.CmaEsSampler` is determined by
            :func:`~optuna.samplers.intersection_search_space()`.

            If :obj:`None` is specified, :class:`~optuna.samplers.RandomSampler` is used
            as the default.

            .. seealso::
                :class:`optuna.samplers` module provides built-in independent samplers
                such as :class:`~optuna.samplers.RandomSampler` and
                :class:`~optuna.samplers.TPESampler`.

        warn_independent_sampling:
            If this is :obj:`True`, a warning message is emitted when
            the value of a parameter is sampled by using an independent sampler.

            Note that the parameters of the first trial in a study are always sampled
            via an independent sampler, so no warning messages are emitted in this case.

        restart_strategy:
            Strategy for restarting CMA-ES optimization when converges to a local minimum.
            If given :obj:`None`, CMA-ES will not restart (default).
            If given 'ipop', CMA-ES will restart with increasing population size.
            Please see also ``inc_popsize`` parameter.

            .. note::
                Added in v2.1.0 as an experimental feature. The interface may change in newer
                versions without prior notice. See
                https://github.com/optuna/optuna/releases/tag/v2.1.0.

        inc_popsize:
            Multiplier for increasing population size before each restart.
            This argument will be used when setting ``restart_strategy = 'ipop'``.

        consider_pruned_trials:
            If this is :obj:`True`, the PRUNED trials are considered for sampling.

            .. note::
                Added in v2.0.0 as an experimental feature. The interface may change in newer
                versions without prior notice. See
                https://github.com/optuna/optuna/releases/tag/v2.0.0.

            .. note::
                It is suggested to set this flag :obj:`False` when the
                :class:`~optuna.pruners.MedianPruner` is used. On the other hand, it is suggested
                to set this flag :obj:`True` when the :class:`~optuna.pruners.HyperbandPruner` is
                used. Please see `the benchmark result
                <https://github.com/optuna/optuna/pull/1229>`_ for the details.

<<<<<<< HEAD
        use_separable_cma:
            If this is :obj:`True`, the covariance matrix is constrained to be diagonal.
            Due to reduce the model complexity, the learning rate for the covariance matrix
            is reduced. Consequently, this algorithm outperforms CMA-ES on separable functions.

            .. note::
                Added in v2.3.0 as an experimental feature. The interface may change in newer
                versions without prior notice. See
                https://github.com/optuna/optuna/releases/tag/v2.3.0.
=======
    Raises:
        ValueError:
            If ``restart_strategy`` is not 'ipop' or :obj:`None`.
>>>>>>> 4b4891de
    """

    def __init__(
        self,
        x0: Optional[Dict[str, Any]] = None,
        sigma0: Optional[float] = None,
        n_startup_trials: int = 1,
        independent_sampler: Optional[BaseSampler] = None,
        warn_independent_sampling: bool = True,
        seed: Optional[int] = None,
        *,
        consider_pruned_trials: bool = False,
        restart_strategy: Optional[str] = None,
        inc_popsize: int = 2,
<<<<<<< HEAD
        use_separable_cma: bool = False
=======
>>>>>>> 4b4891de
    ) -> None:
        self._x0 = x0
        self._sigma0 = sigma0
        self._independent_sampler = independent_sampler or optuna.samplers.RandomSampler(seed=seed)
        self._n_startup_trials = n_startup_trials
        self._warn_independent_sampling = warn_independent_sampling
        self._cma_rng = np.random.RandomState(seed)
        self._search_space = optuna.samplers.IntersectionSearchSpace()
        self._consider_pruned_trials = consider_pruned_trials
        self._restart_strategy = restart_strategy
        self._inc_popsize = inc_popsize
        self._use_separable_cma = use_separable_cma

        if self._restart_strategy:
            warnings.warn(
                "`restart_strategy` option is an experimental feature."
                " The interface can change in the future.",
                ExperimentalWarning,
            )

        if self._consider_pruned_trials:
            warnings.warn(
                "`consider_pruned_trials` option is an experimental feature."
                " The interface can change in the future.",
                ExperimentalWarning,
            )

        if self._use_separable_cma:
            warnings.warn(
                "`use_separable_cma` option is an experimental feature."
                " The interface can change in the future.",
                ExperimentalWarning,
            )

        # TODO(c-bata): Support BIPOP-CMA-ES.
        if restart_strategy not in (
            "ipop",
            None,
        ):
            raise ValueError(
                "restart_strategy={} is unsupported. Please specify: 'ipop' or None.".format(
                    restart_strategy
                )
            )

    def reseed_rng(self) -> None:
        # _cma_rng doesn't require reseeding because the relative sampling reseeds in each trial.
        self._independent_sampler.reseed_rng()

    def infer_relative_search_space(
        self, study: "optuna.Study", trial: "optuna.trial.FrozenTrial"
    ) -> Dict[str, BaseDistribution]:
        search_space: Dict[str, BaseDistribution] = {}
        for name, distribution in self._search_space.calculate(study).items():
            if distribution.single():
                # `cma` cannot handle distributions that contain just a single value, so we skip
                # them. Note that the parameter values for such distributions are sampled in
                # `Trial`.
                continue

            if not isinstance(
                distribution,
                (
                    optuna.distributions.UniformDistribution,
                    optuna.distributions.LogUniformDistribution,
                    optuna.distributions.DiscreteUniformDistribution,
                    optuna.distributions.IntUniformDistribution,
                    optuna.distributions.IntLogUniformDistribution,
                ),
            ):
                # Categorical distribution is unsupported.
                continue
            search_space[name] = distribution

        return search_space

    def sample_relative(
        self,
        study: "optuna.Study",
        trial: "optuna.trial.FrozenTrial",
        search_space: Dict[str, BaseDistribution],
    ) -> Dict[str, Any]:

        self._raise_error_if_multi_objective(study)

        if len(search_space) == 0:
            return {}

        completed_trials = self._get_trials(study)
        if len(completed_trials) < self._n_startup_trials:
            return {}

        if len(search_space) == 1:
            _logger.info(
                "`CmaEsSampler` only supports two or more dimensional continuous "
                "search space. `{}` is used instead of `CmaEsSampler`.".format(
                    self._independent_sampler.__class__.__name__
                )
            )
            self._warn_independent_sampling = False
            return {}

        # TODO(c-bata): Remove `ordered_keys` by passing `ordered_dict=True`
        # to `intersection_search_space`.
        ordered_keys = [key for key in search_space]
        ordered_keys.sort()

        optimizer, n_restarts = self._restore_optimizer(completed_trials)
        if optimizer is None:
            n_restarts = 0
            optimizer = self._init_optimizer(search_space, ordered_keys)

        if self._restart_strategy is None:
            generation_attr_key = "cma:generation"  # for backward compatibility
        else:
            generation_attr_key = "cma:restart_{}:generation".format(n_restarts)

        if optimizer.dim != len(ordered_keys):
            _logger.info(
                "`CmaEsSampler` does not support dynamic search space. "
                "`{}` is used instead of `CmaEsSampler`.".format(
                    self._independent_sampler.__class__.__name__
                )
            )
            self._warn_independent_sampling = False
            return {}

        # TODO(c-bata): Reduce the number of wasted trials during parallel optimization.
        # See https://github.com/optuna/optuna/pull/920#discussion_r385114002 for details.
        solution_trials = [
            t
            for t in completed_trials
            if optimizer.generation == t.system_attrs.get(generation_attr_key, -1)
        ]
        if len(solution_trials) >= optimizer.population_size:
            solutions: List[Tuple[np.ndarray, float]] = []
            for t in solution_trials[: optimizer.population_size]:
                assert t.value is not None, "completed trials must have a value"
                x = np.array(
                    [_to_cma_param(search_space[k], t.params[k]) for k in ordered_keys],
                    dtype=float,
                )
                y = t.value if study.direction == StudyDirection.MINIMIZE else -t.value
                solutions.append((x, y))

            optimizer.tell(solutions)

            if self._restart_strategy == "ipop" and optimizer.should_stop():
                n_restarts += 1
                generation_attr_key = "cma:restart_{}:generation".format(n_restarts)
                popsize = optimizer.population_size * self._inc_popsize
                optimizer = self._init_optimizer(
                    search_space, ordered_keys, population_size=popsize, randomize_start_point=True
                )

            # Store optimizer
            optimizer_str = pickle.dumps(optimizer).hex()
            optimizer_attrs = _split_optimizer_str(optimizer_str)
            for key in optimizer_attrs:
                study._storage.set_trial_system_attr(trial._trial_id, key, optimizer_attrs[key])

        # Caution: optimizer should update its seed value
        seed = self._cma_rng.randint(1, 2 ** 16) + trial.number
        optimizer._rng = np.random.RandomState(seed)
        params = optimizer.ask()

        study._storage.set_trial_system_attr(
            trial._trial_id, generation_attr_key, optimizer.generation
        )
        study._storage.set_trial_system_attr(trial._trial_id, "cma:n_restarts", n_restarts)
        external_values = {
            k: _to_optuna_param(search_space[k], p) for k, p in zip(ordered_keys, params)
        }
        return external_values

    def _restore_optimizer(
        self,
        completed_trials: "List[optuna.trial.FrozenTrial]",
    ) -> Tuple[Optional[CmaClass], int]:
        # Restore a previous CMA object.
        for trial in reversed(completed_trials):
            optimizer_attrs = {
                key: value
                for key, value in trial.system_attrs.items()
                if key.startswith("cma:optimizer")
            }
            if len(optimizer_attrs) == 0:
                continue

            # Check "cma:optimizer" key for backward compatibility.
            optimizer_str = optimizer_attrs.get("cma:optimizer", None)
            if optimizer_str is None:
                optimizer_str = _concat_optimizer_attrs(optimizer_attrs)

            n_restarts: int = trial.system_attrs.get("cma:n_restarts", 0)
            return pickle.loads(bytes.fromhex(optimizer_str)), n_restarts
        return None, 0

    def _init_optimizer(
        self,
        search_space: Dict[str, BaseDistribution],
        ordered_keys: List[str],
        population_size: Optional[int] = None,
        randomize_start_point: bool = False,
    ) -> CmaClass:
        if randomize_start_point:
            # `_initialize_x0_randomly ` returns internal representations.
            x0 = _initialize_x0_randomly(self._cma_rng, search_space)
            mean = np.array([x0[k] for k in ordered_keys], dtype=float)
        elif self._x0 is None:
            # `_initialize_x0` returns internal representations.
            x0 = _initialize_x0(search_space)
            mean = np.array([x0[k] for k in ordered_keys], dtype=float)
        else:
            # `self._x0` is external representations.
            mean = np.array(
                [_to_cma_param(search_space[k], self._x0[k]) for k in ordered_keys], dtype=float
            )

        if self._sigma0 is None:
            sigma0 = _initialize_sigma0(search_space)
        else:
            sigma0 = self._sigma0

        # Avoid ZeroDivisionError in cmaes.
        sigma0 = max(sigma0, _EPS)
        bounds = _get_search_space_bound(ordered_keys, search_space)
        n_dimension = len(ordered_keys)

        if self._use_separable_cma:
            return SepCMA(
                mean=mean,
                sigma=sigma0,
                bounds=bounds,
                seed=self._cma_rng.randint(1, 2 ** 31 - 2),
                n_max_resampling=10 * n_dimension,
                population_size=population_size,
            )

        return CMA(
            mean=mean,
            sigma=sigma0,
            bounds=bounds,
            seed=self._cma_rng.randint(1, 2 ** 31 - 2),
            n_max_resampling=10 * n_dimension,
            population_size=population_size,
        )

    def sample_independent(
        self,
        study: "optuna.Study",
        trial: "optuna.trial.FrozenTrial",
        param_name: str,
        param_distribution: BaseDistribution,
    ) -> Any:

        self._raise_error_if_multi_objective(study)

        if self._warn_independent_sampling:
            complete_trials = self._get_trials(study)
            if len(complete_trials) >= self._n_startup_trials:
                self._log_independent_sampling(trial, param_name)

        return self._independent_sampler.sample_independent(
            study, trial, param_name, param_distribution
        )

    def _log_independent_sampling(self, trial: FrozenTrial, param_name: str) -> None:
        _logger.warning(
            "The parameter '{}' in trial#{} is sampled independently "
            "by using `{}` instead of `CmaEsSampler` "
            "(optimization performance may be degraded). "
            "`CmaEsSampler` does not support dynamic search space or `CategoricalDistribution`. "
            "You can suppress this warning by setting `warn_independent_sampling` "
            "to `False` in the constructor of `CmaEsSampler`, "
            "if this independent sampling is intended behavior.".format(
                param_name, trial.number, self._independent_sampler.__class__.__name__
            )
        )

    def _get_trials(self, study: "optuna.Study") -> List[FrozenTrial]:
        complete_trials = []
        for t in study.get_trials(deepcopy=False):
            if t.state == TrialState.COMPLETE:
                complete_trials.append(t)
            elif (
                t.state == TrialState.PRUNED
                and len(t.intermediate_values) > 0
                and self._consider_pruned_trials
            ):
                _, value = max(t.intermediate_values.items())
                if value is None:
                    continue
                # We rewrite the value of the trial `t` for sampling, so we need a deepcopy.
                copied_t = copy.deepcopy(t)
                copied_t.value = value
                complete_trials.append(copied_t)
        return complete_trials


def _split_optimizer_str(optimizer_str: str) -> Dict[str, str]:
    optimizer_len = len(optimizer_str)
    attrs = {}
    for i in range(math.ceil(optimizer_len / _SYSTEM_ATTR_MAX_LENGTH)):
        start = i * _SYSTEM_ATTR_MAX_LENGTH
        end = min((i + 1) * _SYSTEM_ATTR_MAX_LENGTH, optimizer_len)
        attrs["cma:optimizer:{}".format(i)] = optimizer_str[start:end]
    return attrs


def _concat_optimizer_attrs(optimizer_attrs: Dict[str, str]) -> str:
    return "".join(
        optimizer_attrs["cma:optimizer:{}".format(i)] for i in range(len(optimizer_attrs))
    )


def _to_cma_param(distribution: BaseDistribution, optuna_param: Any) -> float:
    if isinstance(distribution, optuna.distributions.LogUniformDistribution):
        return math.log(optuna_param)
    if isinstance(distribution, optuna.distributions.IntUniformDistribution):
        return float(optuna_param)
    if isinstance(distribution, optuna.distributions.IntLogUniformDistribution):
        return math.log(optuna_param)
    return optuna_param


def _to_optuna_param(distribution: BaseDistribution, cma_param: float) -> Any:
    if isinstance(distribution, optuna.distributions.LogUniformDistribution):
        return math.exp(cma_param)
    if isinstance(distribution, optuna.distributions.DiscreteUniformDistribution):
        v = np.round(cma_param / distribution.q) * distribution.q + distribution.low
        # v may slightly exceed range due to round-off errors.
        return float(min(max(v, distribution.low), distribution.high))
    if isinstance(distribution, optuna.distributions.IntUniformDistribution):
        r = np.round((cma_param - distribution.low) / distribution.step)
        v = r * distribution.step + distribution.low
        return int(v)
    if isinstance(distribution, optuna.distributions.IntLogUniformDistribution):
        r = np.round(cma_param - math.log(distribution.low))
        v = r + math.log(distribution.low)
        return int(math.exp(v))
    return cma_param


def _initialize_x0(search_space: Dict[str, BaseDistribution]) -> Dict[str, float]:
    x0 = {}
    for name, distribution in search_space.items():
        if isinstance(
            distribution,
            (
                optuna.distributions.UniformDistribution,
                optuna.distributions.DiscreteUniformDistribution,
                optuna.distributions.IntUniformDistribution,
            ),
        ):
            x0[name] = distribution.low + (distribution.high - distribution.low) / 2
        elif isinstance(
            distribution,
            (
                optuna.distributions.LogUniformDistribution,
                optuna.distributions.IntLogUniformDistribution,
            ),
        ):
            log_high = math.log(distribution.high)
            log_low = math.log(distribution.low)
            x0[name] = log_low + (log_high - log_low) / 2
        else:
            raise NotImplementedError(
                "The distribution {} is not implemented.".format(distribution)
            )
    return x0


def _initialize_x0_randomly(
    rng: np.random.RandomState, search_space: Dict[str, BaseDistribution]
) -> Dict[str, float]:
    x0 = {}
    for name, distribution in search_space.items():
        if isinstance(
            distribution,
            (
                optuna.distributions.UniformDistribution,
                optuna.distributions.DiscreteUniformDistribution,
                optuna.distributions.IntUniformDistribution,
            ),
        ):
            x0[name] = distribution.low + rng.rand() * (distribution.high - distribution.low)
        elif isinstance(
            distribution,
            (
                optuna.distributions.IntLogUniformDistribution,
                optuna.distributions.LogUniformDistribution,
            ),
        ):
            log_high = math.log(distribution.high)
            log_low = math.log(distribution.low)
            x0[name] = log_low + rng.rand() * (log_high - log_low)
        else:
            raise NotImplementedError(
                "The distribution {} is not implemented.".format(distribution)
            )
    return x0


def _initialize_sigma0(search_space: Dict[str, BaseDistribution]) -> float:
    sigma0 = []
    for name, distribution in search_space.items():
        if isinstance(distribution, optuna.distributions.UniformDistribution):
            sigma0.append((distribution.high - distribution.low) / 6)
        elif isinstance(distribution, optuna.distributions.DiscreteUniformDistribution):
            sigma0.append((distribution.high - distribution.low) / 6)
        elif isinstance(distribution, optuna.distributions.IntUniformDistribution):
            sigma0.append((distribution.high - distribution.low) / 6)
        elif isinstance(distribution, optuna.distributions.IntLogUniformDistribution):
            log_high = math.log(distribution.high)
            log_low = math.log(distribution.low)
            sigma0.append((log_high - log_low) / 6)
        elif isinstance(distribution, optuna.distributions.LogUniformDistribution):
            log_high = math.log(distribution.high)
            log_low = math.log(distribution.low)
            sigma0.append((log_high - log_low) / 6)
        else:
            raise NotImplementedError(
                "The distribution {} is not implemented.".format(distribution)
            )
    return min(sigma0)


def _get_search_space_bound(
    keys: List[str], search_space: Dict[str, BaseDistribution]
) -> np.ndarray:
    bounds = []
    for param_name in keys:
        dist = search_space[param_name]
        if isinstance(
            dist,
            (
                optuna.distributions.UniformDistribution,
                optuna.distributions.LogUniformDistribution,
            ),
        ):
            # These distributions cannot accept the value which equals to the upper bound.
            bounds.append([_to_cma_param(dist, dist.low), _to_cma_param(dist, dist.high) - _EPS])
        elif isinstance(
            dist,
            (
                optuna.distributions.DiscreteUniformDistribution,
                optuna.distributions.IntUniformDistribution,
                optuna.distributions.IntLogUniformDistribution,
            ),
        ):
            bounds.append([_to_cma_param(dist, dist.low), _to_cma_param(dist, dist.high)])
        else:
            raise NotImplementedError("The distribution {} is not implemented.".format(dist))
    return np.array(bounds, dtype=float)<|MERGE_RESOLUTION|>--- conflicted
+++ resolved
@@ -151,7 +151,6 @@
                 used. Please see `the benchmark result
                 <https://github.com/optuna/optuna/pull/1229>`_ for the details.
 
-<<<<<<< HEAD
         use_separable_cma:
             If this is :obj:`True`, the covariance matrix is constrained to be diagonal.
             Due to reduce the model complexity, the learning rate for the covariance matrix
@@ -161,11 +160,10 @@
                 Added in v2.3.0 as an experimental feature. The interface may change in newer
                 versions without prior notice. See
                 https://github.com/optuna/optuna/releases/tag/v2.3.0.
-=======
+
     Raises:
         ValueError:
             If ``restart_strategy`` is not 'ipop' or :obj:`None`.
->>>>>>> 4b4891de
     """
 
     def __init__(
@@ -180,10 +178,7 @@
         consider_pruned_trials: bool = False,
         restart_strategy: Optional[str] = None,
         inc_popsize: int = 2,
-<<<<<<< HEAD
         use_separable_cma: bool = False
-=======
->>>>>>> 4b4891de
     ) -> None:
         self._x0 = x0
         self._sigma0 = sigma0
