--- conflicted
+++ resolved
@@ -13,12 +13,9 @@
 from optuna._experimental import experimental
 from optuna import distributions
 from optuna.distributions import BaseDistribution
-<<<<<<< HEAD
 from optuna.samplers._tpe.multivariate_parzen_estimator import (
     _MultivariateParzenEstimator,
 )
-=======
->>>>>>> aa505125
 from optuna.samplers._tpe.parzen_estimator import _ParzenEstimator
 from optuna.samplers._tpe.parzen_estimator import _ParzenEstimatorParameters
 from optuna.samplers import BaseSampler
@@ -26,14 +23,8 @@
 from optuna.samplers import RandomSampler
 from optuna.study import Study
 from optuna.study import StudyDirection
-<<<<<<< HEAD
-from optuna.study import Study
-from optuna.trial import TrialState
-from optuna.trial import FrozenTrial
-=======
 from optuna.trial import FrozenTrial
 from optuna.trial import TrialState
->>>>>>> aa505125
 
 
 EPS = 1e-12
@@ -148,11 +139,8 @@
         gamma: Callable[[int], int] = default_gamma,
         weights: Callable[[int], np.ndarray] = default_weights,
         seed: Optional[int] = None,
-<<<<<<< HEAD
         *,
         multivariate: bool = False,
-=======
->>>>>>> aa505125
     ) -> None:
 
         self._parzen_estimator_parameters = _ParzenEstimatorParameters(
@@ -187,7 +175,6 @@
         self._random_sampler.reseed_rng()
 
     def infer_relative_search_space(
-<<<<<<< HEAD
         self, study: Study, trial: FrozenTrial,
     ) -> Dict[str, BaseDistribution]:
 
@@ -215,28 +202,16 @@
             ):
                 continue
             search_space[name] = distribution
-=======
-        self, study: Study, trial: FrozenTrial
-    ) -> Dict[str, BaseDistribution]:
->>>>>>> aa505125
 
         return search_space
 
     def sample_relative(
-<<<<<<< HEAD
-        self,
-        study: Study,
-        trial: FrozenTrial,
-        search_space: Dict[str, BaseDistribution],
-=======
         self, study: Study, trial: FrozenTrial, search_space: Dict[str, BaseDistribution]
->>>>>>> aa505125
     ) -> Dict[str, Any]:
 
         if search_space == {}:
             return {}
 
-<<<<<<< HEAD
         param_names = list(search_space.keys())
         values, scores = _get_multivariate_observation_pairs(study, param_names)
 
@@ -271,8 +246,6 @@
 
         return ret
 
-=======
->>>>>>> aa505125
     def sample_independent(
         self,
         study: Study,
@@ -335,11 +308,7 @@
             )
 
     def _split_observation_pairs(
-<<<<<<< HEAD
-        self, config_vals: List[Optional[float]], loss_vals: List[Tuple[float, float]],
-=======
         self, config_vals: List[Optional[float]], loss_vals: List[Tuple[float, float]]
->>>>>>> aa505125
     ) -> Tuple[np.ndarray, np.ndarray]:
 
         config_vals = np.asarray(config_vals)
@@ -353,7 +322,6 @@
         above = np.asarray([v for v in above if v is not None], dtype=float)
         return below, above
 
-<<<<<<< HEAD
     def _split_multivariate_observation_pairs(
         self,
         config_vals: Dict[str, List[Optional[float]]],
@@ -387,14 +355,7 @@
         return below, above
 
     def _sample_uniform(
-        self,
-        distribution: distributions.UniformDistribution,
-        below: np.ndarray,
-        above: np.ndarray,
-=======
-    def _sample_uniform(
         self, distribution: distributions.UniformDistribution, below: np.ndarray, above: np.ndarray
->>>>>>> aa505125
     ) -> float:
 
         low = distribution.low
@@ -663,13 +624,6 @@
     def _sample_from_categorical_dist(
         self, probabilities: np.ndarray, size: Tuple[int]
     ) -> np.ndarray:
-<<<<<<< HEAD
-
-        if probabilities.size == 1 and isinstance(probabilities[0], np.ndarray):
-            probabilities = probabilities[0]
-        probabilities = np.asarray(probabilities)
-=======
->>>>>>> aa505125
 
         if size == (0,):
             return np.asarray([], dtype=float)
@@ -686,11 +640,7 @@
         return return_val
 
     @classmethod
-<<<<<<< HEAD
-    def _categorical_log_pdf(cls, sample: np.ndarray, p: np.ndarray,) -> np.ndarray:
-=======
     def _categorical_log_pdf(cls, sample: np.ndarray, p: np.ndarray) -> np.ndarray:
->>>>>>> aa505125
 
         if sample.size:
             return np.log(np.asarray(p)[sample])
@@ -698,13 +648,7 @@
             return np.asarray([])
 
     @classmethod
-<<<<<<< HEAD
-    def _compare(
-        cls, samples: np.ndarray, log_l: np.ndarray, log_g: np.ndarray
-    ) -> np.ndarray:
-=======
     def _compare(cls, samples: np.ndarray, log_l: np.ndarray, log_g: np.ndarray) -> np.ndarray:
->>>>>>> aa505125
 
         samples, log_l, log_g = map(np.asarray, (samples, log_l, log_g))
         if samples.size:
@@ -724,7 +668,6 @@
             return np.asarray([])
 
     @classmethod
-<<<<<<< HEAD
     def _compare_multivariate(
         cls,
         multivariate_samples: Dict[str, np.ndarray],
@@ -749,8 +692,6 @@
             return {k: np.asarray([]) for k in multivariate_samples.keys()}
 
     @classmethod
-=======
->>>>>>> aa505125
     def _logsum_rows(cls, x: np.ndarray) -> np.ndarray:
 
         x = np.asarray(x)
@@ -781,10 +722,6 @@
 
     @staticmethod
     def hyperopt_parameters() -> Dict[str, Any]:
-<<<<<<< HEAD
-
-=======
->>>>>>> aa505125
         """Return the the default parameters of hyperopt (v0.1.2).
 
         :class:`~optuna.samplers.TPESampler` can be instantiated with the parameters returned
@@ -826,14 +763,8 @@
 
 
 def _get_observation_pairs(
-<<<<<<< HEAD
-    study: Study, param_name: str, trial: FrozenTrial
-) -> Tuple[List[Optional[float]], List[Tuple[float, float]]]:
-
-=======
     study: Study, param_name: str
 ) -> Tuple[List[Optional[float]], List[Tuple[float, float]]]:
->>>>>>> aa505125
     """Get observation pairs from the study.
 
     This function collects observation pairs from the complete or pruned trials of the study.
